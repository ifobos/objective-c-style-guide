--- conflicted
+++ resolved
@@ -34,12 +34,8 @@
 * [Nommage d'image](#nommage-image)
 * [Booléens](#booléens)
 * [Singletons](#singletons)
-<<<<<<< HEAD
-* [Projet Xcode](#project-xcode)
-=======
 * [Imports](#imports)
-* [Project Xcode](#project-xcode)
->>>>>>> 777bd80d
+* [Projet Xcode](#projet-xcode)
 
 ## La notation pointée
 
@@ -431,9 +427,6 @@
 ```
 Celui permet d'éviter des [plantages possibles, et parfois fréquents](http://cocoasamurai.blogspot.com/2011/04/singletons-your-doing-them-wrong.html).
 
-<<<<<<< HEAD
-## Projet Xcode
-=======
 ## Imports
 
 S'il y a plusieurs directives d'importation, divisez-les en [groupes](http://ashfurrow.com/blog/structuring-modern-objective-c).
@@ -453,8 +446,7 @@
 #import "NYTUserView.h"
 ```
 
-## Project Xcode
->>>>>>> 777bd80d
+## Projet Xcode
 
 Les fichiers physiques doivent être maintenus en accordance avec le projet Xcode pour éviter d'avoir des fichiers éparpillés. Les groupes crées dans Xcode doivent avoir un dossier équivalent dans le système de fichiers. Le code doit être groupé non seulement par type, mais aussi par caractéristique pour une plus grande clarté.
 
